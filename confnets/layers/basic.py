import torch
import torch.nn as nn
import torch.nn.functional as F
import warnings

from ..utils import parse_data_slice

class Identity(nn.Module):
    def __init__(self):
        super(Identity, self).__init__()

    def forward(self, x):
        return x


class Concatenate(nn.Module):
    """
    Concatenate input tensors along a specified dimension.
    """
    def __init__(self, dim=1):
        super(Concatenate, self).__init__()
        self.dim = dim

    def forward(self, *inputs):
        return torch.cat(inputs, dim=self.dim)


class Sum(nn.Module):
    """Sum all inputs."""
    def forward(self, *inputs):
        return torch.stack(inputs, dim=0).sum(0)


class DepthToChannel(nn.Module):
    def forward(self, input_):
        assert len(input_.shape) == 5, \
            f'input must be 5D tensor of shape (B, C, D, H, W), but got shape {input_.shape}.'
        input_ = input_.permute((0, 2, 1, 3, 4))
        return input_.contiguous().view((-1, ) + input_.shape[-3:])


class Normalize(nn.Module):
    def __init__(self, dim=1):
        super(Normalize, self).__init__()
        self.dim=dim

    def forward(self, input_):
        return F.normalize(input_, dim=self.dim)


class MultiplyByScalar(nn.Module):
    """
    Multiplies the whole input tensor by a single scalar.
    """

    def __init__(self, factor):
        super(MultiplyByScalar, self).__init__()
        self.factor = factor

    def forward(self, x):
        return x * self.factor


class Upsample(nn.Module):
    """
    Wrapper of nn.functional.interpolate as a nn.Module.
    """
    def __init__(self, scale_factor=2, mode='nearest'):
        super(Upsample, self).__init__()
        self.mode = mode
        self.scale_factor = scale_factor

    def forward(self, input):
<<<<<<< HEAD
        return nn.functional.interpolate(input, scale_factor=self.scale_factor, mode=self.mode)



class Crop(nn.Module):
    """
    Crop a tensor according to the given string representing the crop slice
    """
    def __init__(self, crop_slice):
        super(Crop, self).__init__()
        self.crop_slice = crop_slice

        if self.crop_slice is not None:
            assert isinstance(self.crop_slice, str)
            self.crop_slice = (slice(None), slice(None)) + parse_data_slice(self.crop_slice)

    def forward(self, input):
        if isinstance(input, tuple):
            raise NotImplementedError("At the moment only one input is accepted")
        if self.crop_slice is not None:
            return input[self.crop_slice]
        else:
            return input


class UpsampleAndCrop(nn.Module):
    """
    Combination of Upsample and Crop
    """
    def __init__(self, scale_factor, mode,
                                  crop_slice=None):
        super(UpsampleAndCrop, self).__init__()
        self.upsampler = Upsample(scale_factor=scale_factor, mode=mode)
        self.crop_module = Crop(crop_slice=crop_slice)

    def forward(self, input):
        if isinstance(input, tuple):
            input = input[0]
        input = self.crop_module(input)
        output = self.upsampler(input)
        return output

=======
        if self.mode == 'nearest':
            # align corners is not supported for mode 'nearest'
            return nn.functional.interpolate(input, scale_factor=self.scale_factor, mode=self.mode)
        else:
            return nn.functional.interpolate(input, scale_factor=self.scale_factor, mode=self.mode, align_corners=False)
>>>>>>> 2f7313a9
<|MERGE_RESOLUTION|>--- conflicted
+++ resolved
@@ -71,9 +71,11 @@
         self.scale_factor = scale_factor
 
     def forward(self, input):
-<<<<<<< HEAD
-        return nn.functional.interpolate(input, scale_factor=self.scale_factor, mode=self.mode)
-
+        if self.mode == 'nearest':
+            # align corners is not supported for mode 'nearest'
+            return nn.functional.interpolate(input, scale_factor=self.scale_factor, mode=self.mode)
+        else:
+            return nn.functional.interpolate(input, scale_factor=self.scale_factor, mode=self.mode, align_corners=False)
 
 
 class Crop(nn.Module):
@@ -113,11 +115,3 @@
         input = self.crop_module(input)
         output = self.upsampler(input)
         return output
-
-=======
-        if self.mode == 'nearest':
-            # align corners is not supported for mode 'nearest'
-            return nn.functional.interpolate(input, scale_factor=self.scale_factor, mode=self.mode)
-        else:
-            return nn.functional.interpolate(input, scale_factor=self.scale_factor, mode=self.mode, align_corners=False)
->>>>>>> 2f7313a9
